import pytest

import genomic_features as gf


@pytest.fixture(scope="module")
def hsapiens108():
    return gf.ensembl.annotation("Hsapiens", 108)


def test_tables_by_degree(hsapiens108):
    result = hsapiens108.tables_by_degree()
    assert result == [
        "gene",
        "tx",
        "tx2exon",
        "exon",
        "chromosome",
        "protein",
        "uniprot",
        "protein_domain",
        "entrezgene",
        "metadata",
    ]
    result = hsapiens108.tables_by_degree(tab=["protein", "exon"])
    assert result == ["exon", "protein"]
    result = hsapiens108.tables_by_degree(tab=["protein", "invalid_table"])
    assert result == ["protein"]


def test_list_columns(hsapiens108):
    result = hsapiens108.list_columns("gene")
    assert len(result) == len(hsapiens108.genes().columns)
    assert hsapiens108.genes().columns.isin(result).all()


def test_clean_columns(hsapiens108):
    result = hsapiens108.clean_columns(["gene_id", "gene_name"])
    assert result == ["gene_id", "gene_name"]
    result = hsapiens108.clean_columns(["gene_id", "invalid_column"])
    assert result == ["gene_id"]
    with pytest.raises(ValueError):
        hsapiens108.clean_columns(["invalid_column"])
    with pytest.raises(ValueError):
        hsapiens108.clean_columns([])


def test_tables_for_columns(hsapiens108):
    result = hsapiens108.tables_for_columns(["gene_id", "gene_name"], start_with="gene")
    assert result == ["gene"]
    result = hsapiens108.tables_for_columns(["gene_id", "tx_id"])
    assert result == ["gene", "tx"]
    result = hsapiens108.tables_for_columns(["gene_name", "invalid_column"])
    assert result == ["gene"]
    with pytest.raises(ValueError):
        hsapiens108.tables_for_columns(["invalid_column"])
    with pytest.raises(ValueError):
        hsapiens108.tables_for_columns([])


# Test simple subsetting to columns in one table gene
def test_simple_subsetting(hsapiens108):
    result = hsapiens108.genes(cols=["gene_id", "gene_name"])
    assert result.shape == (70616, 2)
    assert result.columns.tolist() == ["gene_id", "gene_name"]


# Test subsetting to columns in multiple tables
def test_multiple_table_subsetting(hsapiens108):
    # table genes and transcripts
    result = hsapiens108.genes(
        cols=["gene_id", "gene_name", "tx_id"],
        join_type="inner",
    )
    assert result.shape == (275721, 3)
    assert list(result.columns) == ["gene_id", "gene_name", "tx_id"]

    # table genes and transcripts with filter
    result = hsapiens108.genes(
        cols=["gene_id", "gene_name", "tx_id"],
        join_type="inner",
        filter=gf.filters.GeneBioTypeFilter(["protein_coding"]),
    )
    assert result.shape == (185904, 4)
    assert list(result.columns) == ["gene_id", "gene_name", "tx_id", "gene_biotype"]

    # table genes, transcripts and exons and filter
    result = hsapiens108.genes(
        cols=["gene_id", "gene_name", "tx_id", "exon_id"],
        join_type="inner",
        filter=gf.filters.GeneIDFilter(["ENSG00000139618"]),
    )

    assert result.shape == (186, 4)
    assert list(result.columns) == ["gene_id", "gene_name", "tx_id", "exon_id"]

<<<<<<< HEAD

# def test_left_join(hsapiens108):
#     # test left join
#     # table genes and transcripts
#     result = hsapiens108.genes(
#         cols=["gene_id", "gene_name", "protein_id"],
#         join_type="left",
#         filter=gf.filters.GeneBioTypeFilter(["protein_coding"]),
#     )
#     assert result.shape == (275721, 3)
#     assert list(result.columns) == [
#         "gene_id",
#         "gene_name",
#         "protein_id",
#         "gene_biotype",
#     ]
#     assert (
#         result.loc[result.gene_biotype != "protein_coding", "protein_id"].isna().all()
#     )
=======
    # test left join
    # table genes and transcripts
    # result = hsapiens108.genes(
    #     cols=["gene_id", "gene_name", "protein_id"],
    #     join_type="left",
    # )
    # assert result.shape == (275721, 3)
    # assert list(result.columns) == ["gene_id", "gene_name", "protein_id"]
>>>>>>> 308f6f9a
<|MERGE_RESOLUTION|>--- conflicted
+++ resolved
@@ -94,7 +94,6 @@
     assert result.shape == (186, 4)
     assert list(result.columns) == ["gene_id", "gene_name", "tx_id", "exon_id"]
 
-<<<<<<< HEAD
 
 # def test_left_join(hsapiens108):
 #     # test left join
@@ -113,14 +112,4 @@
 #     ]
 #     assert (
 #         result.loc[result.gene_biotype != "protein_coding", "protein_id"].isna().all()
-#     )
-=======
-    # test left join
-    # table genes and transcripts
-    # result = hsapiens108.genes(
-    #     cols=["gene_id", "gene_name", "protein_id"],
-    #     join_type="left",
-    # )
-    # assert result.shape == (275721, 3)
-    # assert list(result.columns) == ["gene_id", "gene_name", "protein_id"]
->>>>>>> 308f6f9a
+#     )