import pandas as pd
import pytest

import genomic_features as gf

ENSEMBL_RELEASE = 108


def test_package_has_version():
    assert gf.__version__ is not None


@pytest.mark.parametrize("backend", ["sqlite", "duckdb"])
def test_genes(backend):
    genes = gf.ensembl.annotation("Hsapiens", ENSEMBL_RELEASE, backend=backend).genes()
    assert isinstance(genes, pd.DataFrame)

    # Test sort order
    genes_resorted = genes.sort_values(
        ["seq_name", "gene_seq_start", "gene_id"]
    ).reset_index(drop=True)
    pd.testing.assert_frame_equal(genes, genes_resorted)


def test_missing_version():
    with pytest.raises(ValueError):
        gf.ensembl.annotation("Hsapiens", 86)


def test_invalid_backend():
    with pytest.raises(ValueError):
        gf.ensembl.annotation("Hsapiens", ENSEMBL_RELEASE, backend="bad_idea")


def test_repr():
<<<<<<< HEAD
    result = repr(gf.ensembl.annotation("Hsapiens", ENSEMBL_RELEASE))
    expected = (
        f"EnsemblDB(organism='Homo sapiens', ensembl_release='{ENSEMBL_RELEASE}')"
    )
=======
    result = repr(gf.ensembl.annotation("Hsapiens", 108))
    expected = "EnsemblDB(organism='Homo sapiens', ensembl_release='108', genome_build='GRCh38')"
>>>>>>> bae82d20

    assert result == expected


def test_invalid_join():
    with pytest.raises(ValueError, match=r"Invalid join type: flarb"):
        gf.ensembl.annotation("Hsapiens", ENSEMBL_RELEASE).genes(
            cols=["tx_id"], join_type="flarb"
        )


@pytest.mark.parametrize("backend", ["sqlite", "duckdb"])
def test_exons(backend):
    ensdb = gf.ensembl.annotation("Hsapiens", ENSEMBL_RELEASE, backend=backend)
    exons = ensdb.exons()

    pd.testing.assert_index_equal(
        exons.columns,
        pd.Index(["exon_id", "exon_seq_start", "exon_seq_end", "seq_name"]),
    )
    assert exons.shape == (888642, 4)  # Number from using R package on same DB

    exons_id = ensdb.exons(["exon_id"])

    pd.testing.assert_index_equal(exons_id.columns, pd.Index(["exon_id"]))
    assert exons_id.shape[0] == exons.shape[0]

    # Test sort order
    exons_resorted = exons.sort_values(
        ["seq_name", "exon_seq_start", "exon_id"]
    ).reset_index(drop=True)
    pd.testing.assert_frame_equal(exons, exons_resorted)


@pytest.mark.parametrize("backend", ["sqlite", "duckdb"])
def test_join_sort_ordering(backend):
    ensdb = gf.ensembl.annotation("Hsapiens", ENSEMBL_RELEASE, backend=backend)
    df = ensdb.genes(
        [
            "seq_name",
            "gene_seq_start",
            "gene_seq_end",
            "exon_id",
            "exon_seq_start",
            "exon_seq_end",
        ]
    )

    # Test sort order
    df_resorted = df.sort_values(
        ["seq_name", "gene_seq_start", "exon_seq_start", "exon_id", "gene_id"]
    ).reset_index(drop=True)
    pd.testing.assert_frame_equal(df, df_resorted)


@pytest.mark.parametrize("backend", ["sqlite", "duckdb"])
def test_custom_ordering(backend):
    ensdb = gf.ensembl.annotation("Hsapiens", ENSEMBL_RELEASE, backend=backend)
    df = ensdb.genes(
        [
            "seq_name",
            "gene_seq_start",
            "gene_seq_end",
            "exon_id",
            "exon_seq_start",
            "exon_seq_end",
        ],
        order_by="exon_id",
    )

    # Test sort order
    df_resorted = df.sort_values(["exon_id"]).reset_index(drop=True)
    pd.testing.assert_frame_equal(df, df_resorted)<|MERGE_RESOLUTION|>--- conflicted
+++ resolved
@@ -33,16 +33,8 @@
 
 
 def test_repr():
-<<<<<<< HEAD
     result = repr(gf.ensembl.annotation("Hsapiens", ENSEMBL_RELEASE))
-    expected = (
-        f"EnsemblDB(organism='Homo sapiens', ensembl_release='{ENSEMBL_RELEASE}')"
-    )
-=======
-    result = repr(gf.ensembl.annotation("Hsapiens", 108))
-    expected = "EnsemblDB(organism='Homo sapiens', ensembl_release='108', genome_build='GRCh38')"
->>>>>>> bae82d20
-
+    expected = f"EnsemblDB(organism='Homo sapiens', ensembl_release='{ENSEMBL_RELEASE}', genome_build='GRCh38')"
     assert result == expected
 
 
