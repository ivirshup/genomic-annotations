--- conflicted
+++ resolved
@@ -2,12 +2,9 @@
     EmptyFilter,
     GeneBioTypeFilter,
     GeneIDFilter,
-<<<<<<< HEAD
     GeneNameFilter,
+    GeneRangesFilter,
     SeqFilter,
-=======
-    GeneRangesFilter,
->>>>>>> eca13427
 )
 
 __all__ = [
