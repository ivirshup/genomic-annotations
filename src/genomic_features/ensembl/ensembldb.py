--- conflicted
+++ resolved
@@ -269,6 +269,56 @@
         >>> ensdb.chromosomes()
         """
         return self.db.table("chromosome").execute()
+
+    def promoters(
+        self,
+        filter: _filters.AbstractFilterExpr = filters.EmptyFilter(),
+        upstream: int = 2000,
+        downstream: int = 200,
+        canonical_transcripts: bool = False,
+    ) -> DataFrame:
+        """Get promoter annotations.
+
+        Parameters
+        ----------
+        filter
+            Filter expression to apply to the genes table.
+        upstream
+            Number of base pairs upstream of the TSS (default: 2000).
+        downstream
+            Number of base pairs downstream of the TSS (default: 200).
+        canonical_transcripts
+            If True, return only canonical transcript for each gene (default: False).
+
+        Returns
+        -------
+        DataFrame
+            A table of promoter annotations.
+        """
+        # TODO: change to get transcript table with gene level columns
+        # something like:
+        # tx_table = self.transcripts(cols = set(cols + ['seq_strand', 'seq_name', 'tx_is_canonical']), filter = filter)
+        tx_table = self.genes(filter=filter)
+
+        # Get promoter region based on strand
+        # strand = 1         |>>>>>>>>>>>>>>|
+        # strand = -1                         |<<<<<<<<<<<<<<|
+        # Tx SS:             *                               *
+        # Promoter       ------                             ------
+        tx_ss = np.where(
+            tx_table["seq_strand"] == 1,
+            tx_table["gene_seq_start"],
+            tx_table["gene_seq_end"],
+        )
+        tx_table["promoter_seq_start"] = np.where(
+            tx_table["seq_strand"] == 1, tx_ss - upstream, tx_ss - downstream
+        )
+        tx_table["promoter_seq_end"] = np.where(
+            tx_table["seq_strand"] == 1, tx_ss + downstream, tx_ss + upstream
+        )
+        # if canonical_transcripts:
+        #     tx_table = tx_table[tx_table["tx_is_canonical"] == 1]
+        return tx_table
 
     def _build_query(
         self,
@@ -470,61 +520,6 @@
             table_list.remove(start_with)
             table_list = [start_with] + table_list
 
-<<<<<<< HEAD
-    def chromosomes(self):
-        """Get chromosome information."""
-        return self.db.table("chromosome").execute()
-
-    def promoters(
-        self,
-        filter: _filters.AbstractFilterExpr = filters.EmptyFilter(),
-        upstream: int = 2000,
-        downstream: int = 200,
-        canonical_transcripts: bool = False,
-    ) -> DataFrame:
-        """Get promoter annotations.
-
-        Parameters
-        ----------
-        filter
-            Filter expression to apply to the genes table.
-        upstream
-            Number of base pairs upstream of the TSS (default: 2000).
-        downstream
-            Number of base pairs downstream of the TSS (default: 200).
-        canonical_transcripts
-            If True, return only canonical transcript for each gene (default: False).
-
-        Returns
-        -------
-        DataFrame
-            A table of promoter annotations.
-        """
-        # TODO: change to get transcript table with gene level columns
-        # something like:
-        # tx_table = self.transcripts(cols = set(cols + ['seq_strand', 'seq_name', 'tx_is_canonical']), filter = filter)
-        tx_table = self.genes(filter)
-
-        # Get promoter region based on strand
-        # strand = 1         |>>>>>>>>>>>>>>|
-        # strand = -1                         |<<<<<<<<<<<<<<|
-        # Tx SS:             *                               *
-        # Promoter       ------                             ------
-        tx_ss = np.where(
-            tx_table["seq_strand"] == 1,
-            tx_table["gene_seq_start"],
-            tx_table["gene_seq_end"],
-        )
-        tx_table["promoter_seq_start"] = np.where(
-            tx_table["seq_strand"] == 1, tx_ss - upstream, tx_ss - downstream
-        )
-        tx_table["promoter_seq_end"] = np.where(
-            tx_table["seq_strand"] == 1, tx_ss + downstream, tx_ss + upstream
-        )
-        # if canonical_transcripts:
-        #     tx_table = tx_table[tx_table["tx_is_canonical"] == 1]
-        return tx_table
-=======
         tables = []
         for t in table_list:
             # check if all columns are in one table
@@ -538,5 +533,4 @@
                         if t not in tables:
                             tables.append(t)
                         cols.remove(c)  # remove column from list
-        return tables
->>>>>>> a18e2fb8
+        return tables