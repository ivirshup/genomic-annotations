from __future__ import annotations

import glob
import os

import ibis
<<<<<<< HEAD
import pooch
import requests
from ibis import _
from pandas import DataFrame, Timestamp
from requests.exceptions import HTTPError
=======
import pandas as pd
>>>>>>> aac8a59c

from genomic_features import filters
from genomic_features._core import filters as _filters
from genomic_features._core.cache import retrieve_annotation

PKG_CACHE_DIR = "genomic-features"

BIOC_ANNOTATION_HUB_URL = (
    "https://bioconductorhubs.blob.core.windows.net/annotationhub/"
)
ENSEMBL_URL_TEMPLATE = (
    BIOC_ANNOTATION_HUB_URL + "AHEnsDbs/v{version}/EnsDb.{species}.v{version}.sqlite"
)
ANNOTATION_HUB_URL = (
    "https://annotationhub.bioconductor.org/metadata/annotationhub.sqlite3"
)
TIMESTAMP_URL = "https://annotationhub.bioconductor.org/metadata/database_timestamp"


def annotation(species: str, version: str | int):
    """Get an annotation database for a species and version.

    Parameters
    ----------
    species
        The species name. E.g. Hsapiens for human, Mmusculus for mouse.
    version
        The ensembl release number.

    Returns
    -------
    EnsemblDB
        The annotation database.
    """
    try:
        ensdb = EnsemblDB(
            ibis.sqlite.connect(
                retrieve_annotation(
                    ENSEMBL_URL_TEMPLATE.format(species=species, version=version)
                )
            )
        )
    except HTTPError as err:
        if err.response.status_code == 404:
            raise ValueError(
                f"No Ensembl database found for {species} v{version}. Check available versions with `genomic_features.ensembl.list_versions`."
            ) from err
        else:
            raise HTTPError from err
    return ensdb


def list_ensdb_annotations(species: str | list[str] = None) -> DataFrame:
    """List available Ensembl gene annotations.

    Parameters
    ----------
    species 
        Show gene annotations for subset of species E.g. Hsapiens for human, Mmusculus for mouse (optional)

    Returns
    -------
    DataFrame
        A table of available species and annotation versions in EnsDb.
    """
    # Get latest AnnotationHub timestamp
    db_path = retrieve_annotation(ANNOTATION_HUB_URL)
    timestamp = requests.get(TIMESTAMP_URL).text
    ahdb = ibis.sqlite.connect(db_path)
    latest_ts = Timestamp(timestamp).replace(tzinfo=None)
    cached_ts = ahdb.table("timestamp").execute()["timestamp"][0]
    if latest_ts != cached_ts:
        db_path.unlink()
        ahdb = ibis.sqlite.connect(retrieve_annotation(ANNOTATION_HUB_URL))

    version_table = ahdb.table("rdatapaths").filter(_.rdataclass == "EnsDb").execute()
    version_table["Species"] = version_table['rdatapath'].str.split('/', expand=True)[2].str.split('.', expand=True)[1]
    if species is not None:
        if isinstance(species, str):
            version_table = version_table[
                version_table["Species"] == species
            ]
        else:
            version_table = version_table[
                version_table["Species"].isin(species)
            ]
        # check that species exist
        if version_table.shape[0] == 0:
            raise ValueError(
                f"No Ensembl database found for {species}. Check species name."
            )
    
    version_table["Ensembl_version"] = version_table["rdatapath"].str.split(
        "/", expand=True
    )[1]
    version_table["Ensembl_version"] = version_table["Ensembl_version"].str.replace("v", "").astype(int)
    return version_table[["Species", "Ensembl_version"]].sort_values(['Species', 'Ensembl_version'])


class EnsemblDB:
    """Ensembl annotation database."""

    def __init__(self, connection: ibis.BaseBackend):
        self.db = connection

    def genes(
        self, filter: _filters.AbstractFilterExpr = filters.EmptyFilter()
    ) -> pd.DataFrame:
        """Get the genes table."""
        filter.required_tables()
        # TODO: handle joins
        query = self.db.table("gene").filter(filter.convert())

        return query.execute()

    def chromosomes(self):
        """Get chromosome information."""
        return self.db.table("chromosome").execute()<|MERGE_RESOLUTION|>--- conflicted
+++ resolved
@@ -1,18 +1,10 @@
 from __future__ import annotations
 
-import glob
-import os
-
 import ibis
-<<<<<<< HEAD
-import pooch
 import requests
 from ibis import _
 from pandas import DataFrame, Timestamp
 from requests.exceptions import HTTPError
-=======
-import pandas as pd
->>>>>>> aac8a59c
 
 from genomic_features import filters
 from genomic_features._core import filters as _filters
@@ -65,12 +57,12 @@
     return ensdb
 
 
-def list_ensdb_annotations(species: str | list[str] = None) -> DataFrame:
+def list_ensdb_annotations(species: None | str | list[str] = None) -> DataFrame:
     """List available Ensembl gene annotations.
 
     Parameters
     ----------
-    species 
+    species
         Show gene annotations for subset of species E.g. Hsapiens for human, Mmusculus for mouse (optional)
 
     Returns
@@ -89,27 +81,31 @@
         ahdb = ibis.sqlite.connect(retrieve_annotation(ANNOTATION_HUB_URL))
 
     version_table = ahdb.table("rdatapaths").filter(_.rdataclass == "EnsDb").execute()
-    version_table["Species"] = version_table['rdatapath'].str.split('/', expand=True)[2].str.split('.', expand=True)[1]
+    version_table["Species"] = (
+        version_table["rdatapath"]
+        .str.split("/", expand=True)[2]
+        .str.split(".", expand=True)[1]
+    )
     if species is not None:
         if isinstance(species, str):
-            version_table = version_table[
-                version_table["Species"] == species
-            ]
+            version_table = version_table[version_table["Species"] == species]
         else:
-            version_table = version_table[
-                version_table["Species"].isin(species)
-            ]
+            version_table = version_table[version_table["Species"].isin(species)]
         # check that species exist
         if version_table.shape[0] == 0:
             raise ValueError(
                 f"No Ensembl database found for {species}. Check species name."
             )
-    
+
     version_table["Ensembl_version"] = version_table["rdatapath"].str.split(
         "/", expand=True
     )[1]
-    version_table["Ensembl_version"] = version_table["Ensembl_version"].str.replace("v", "").astype(int)
-    return version_table[["Species", "Ensembl_version"]].sort_values(['Species', 'Ensembl_version'])
+    version_table["Ensembl_version"] = (
+        version_table["Ensembl_version"].str.replace("v", "").astype(int)
+    )
+    return version_table[["Species", "Ensembl_version"]].sort_values(
+        ["Species", "Ensembl_version"]
+    )
 
 
 class EnsemblDB:
@@ -120,7 +116,7 @@
 
     def genes(
         self, filter: _filters.AbstractFilterExpr = filters.EmptyFilter()
-    ) -> pd.DataFrame:
+    ) -> DataFrame:
         """Get the genes table."""
         filter.required_tables()
         # TODO: handle joins
