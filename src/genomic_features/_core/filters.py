--- conflicted
+++ resolved
@@ -251,13 +251,8 @@
 
     >>> ensdb.transcripts(filter=gf.filters.CanonicalTxFilter())
     >>> ensdb.exons(
-<<<<<<< HEAD
     ...     columns=["tx_id", "exon_id", "seq_name", "exon_seq_start", "exon_seq_end"],
-    ...     filter=gf.filters.CanonicalTxFilter()
-=======
-    ...     cols=["tx_id", "exon_id", "seq_name", "exon_seq_start", "exon_seq_end"],
     ...     filter=gf.filters.CanonicalTxFilter(),
->>>>>>> a18e2fb8
     ... )
     """
 
