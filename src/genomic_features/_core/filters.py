--- conflicted
+++ resolved
@@ -93,10 +93,7 @@
 
 
 class OrFilterExpr(AbstractFilterOperatorExpr):
-<<<<<<< HEAD
-=======
     """Logical or of two filters."""
->>>>>>> 0acfba32
 
     def __repr__(self) -> str:
         return f"({self.left} | {self.right})"
@@ -131,10 +128,7 @@
 
 
 class GeneBioTypeFilter(AbstractFilterEqualityExpr):
-<<<<<<< HEAD
-=======
     """Filter by gene_biotype column."""
->>>>>>> 0acfba32
 
     def columns(self) -> set[str]:
         return {"gene_biotype"}
